--- conflicted
+++ resolved
@@ -41,14 +41,10 @@
 	if err != nil {
 		return halt(state, err, "Error creating image")
 	}
-
-<<<<<<< HEAD
+  
+  imageId := imageResponse.ImageId
 	waitForParam := AlicloudAccessConfig{AlicloudRegion: config.AlicloudRegion, WaitForImageId: imageId}
 	if err := WaitForExpected(waitForParam.DescribeImages, waitForParam.EvaluatorImages, s.WaitSnapshotReadyTimeout); err != nil {
-=======
-	imageId := imageResponse.ImageId
-	if err := WaitForImageReady(config.AlicloudRegion, imageId, s.WaitSnapshotReadyTimeout); err != nil {
->>>>>>> 2cf3902e
 		return halt(state, err, "Timeout waiting for image to be created")
 	}
 
