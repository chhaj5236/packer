---
layout: "docs"
page_title: "Amazon AMI Builder (instance-store)"
---

# AMI Builder (instance-store)

Type: `amazon-instance`

The `amazon-instance` builder is able to create Amazon AMIs backed by
instance storage as the root device. For more information on the difference
between instance storage and EBS-backed instances, see the
["storage for the root device" section in the EC2 documentation](http://docs.aws.amazon.com/AWSEC2/latest/UserGuide/ComponentsAMIs.html#storage-for-the-root-device).

This builder builds an AMI by launching an EC2 instance from an existing
instance-storage backed AMI, provisioning that running machine, and then
bundling and creating a new AMI from that machine.
This is all done in your own AWS account. The builder will create temporary
keypairs, security group rules, etc. that provide it temporary access to
the instance while the image is being created. This simplifies configuration
quite a bit.

The builder does _not_ manage AMIs. Once it creates an AMI and stores it
in your account, it is up to you to use, delete, etc. the AMI.

## Configuration Reference

There are many configuration options available for the builder. They are
segmented below into two categories: required and optional parameters. Within
each category, the available configuration keys are alphabetized.

Required:

* `access_key` (string) - The access key used to communicate with AWS.
  If not specified, Packer will attempt to read this from environmental
  variables `AWS_ACCESS_KEY_ID` or `AWS_ACCESS_KEY` (in that order).

* `account_id` (string) - Your AWS account ID. This is required for bundling
  the AMI. This is _not the same_ as the access key. You can find your
  account ID in the security credentials page of your AWS account.

* `ami_name` (string) - The name of the resulting AMI that will appear
  when managing AMIs in the AWS console or via APIs. This must be unique.
  To help make this unique, use a function like `timestamp` (see
  [configuration templates](/docs/templates/configuration-templates.html) for more info)

* `instance_type` (string) - The EC2 instance type to use while building
  the AMI, such as "m1.small".

* `region` (string) - The name of the region, such as "us-east-1", in which
  to launch the EC2 instance to create the AMI.

* `s3_bucket` (string) - The name of the S3 bucket to upload the AMI.
  This bucket will be created if it doesn't exist.

* `secret_key` (string) - The secret key used to communicate with AWS.
  If not specified, Packer will attempt to read this from environmental
  variables `AWS_SECRET_ACCESS_KEY` or `AWS_SECRET_KEY` (in that order).

* `source_ami` (string) - The initial AMI used as a base for the newly
  created machine.

* `ssh_username` (string) - The username to use in order to communicate
  over SSH to the running machine.

* `x509_cert_path` (string) - The local path to a valid X509 certificate for
  your AWS account. This is used for bundling the AMI. This X509 certificate
  must be registered with your account from the security credentials page
  in the AWS console.

* `x509_key_path` (string) - The local path to the private key for the X509
  certificate specified by `x509_cert_path`. This is used for bundling the AMI.

Optional:

* `bundle_destination` (string) - The directory on the running instance
  where the bundled AMI will be saved prior to uploading. By default this is
  "/tmp". This directory must exist and be writable.

* `bundle_prefix` (string) - The prefix for files created from bundling
  the root volume. By default this is "image-{{timestamp}}". The `timestamp`
  variable should be used to make sure this is unique, otherwise it can
  collide with other created AMIs by Packer in your account.

* `bundle_upload_command` (string) - The command to use to upload the
  bundled volume. See the "custom bundle commands" section below for more
  information.

* `bundle_vol_command` (string) - The command to use to bundle the volume.
  See the "custom bundle commands" section below for more information.

* `iam_instance_profile` (string) - The name of an
  [IAM instance profile](http://docs.aws.amazon.com/IAM/latest/UserGuide/instance-profiles.html)
  to launch the EC2 instance with.

* `security_group_id` (string) - The ID (_not_ the name) of the security
  group to assign to the instance. By default this is not set and Packer
  will automatically create a new temporary security group to allow SSH
  access. Note that if this is specified, you must be sure the security
  group allows access to the `ssh_port` given below.

* `ssh_port` (int) - The port that SSH will be available on. This defaults
  to port 22.

* `ssh_timeout` (string) - The time to wait for SSH to become available
  before timing out. The format of this value is a duration such as "5s"
  or "5m". The default SSH timeout is "1m", or one minute.

* `subnet_id` (string) - If using VPC, the ID of the subnet, such as
  "subnet-12345def", where Packer will launch the EC2 instance.

* `tags` (object of key/value strings) - Tags applied to the AMI.

* `vpc_id` (string) - If launching into a VPC subnet, Packer needs the
  VPC ID in order to create a temporary security group within the VPC.

* `x509_upload_path` (string) - The path on the remote machine where the
  X509 certificate will be uploaded. This path must already exist and be
  writable. X509 certificates are uploaded after provisioning is run, so
  it is perfectly okay to create this directory as part of the provisioning
  process.

## Basic Example

Here is a basic example. It is completely valid except for the access keys:

<pre class="prettyprint">
{
  "type": "amazon-instance",
  "access_key": "YOUR KEY HERE",
  "secret_key": "YOUR SECRET KEY HERE",
  "region": "us-east-1",
  "source_ami": "ami-d9d6a6b0",
  "instance_type": "m1.small",
  "ssh_username": "ubuntu",

  "account_id": "0123-4567-0890",
  "s3_bucket": "packer-images",
  "x509_cert_path": "x509.cert",
  "x509_key_path": "x509.key",
  "x509_upload_path": "/tmp",

  "ami_name": "packer-quick-start {{timestamp}}"
}
</pre>

<div class="alert alert-block alert-info">
<strong>Note:</strong> Packer can also read the access key and secret
access key from environmental variables. See the configuration reference in
the section above for more information on what environmental variables Packer
will look for.
</div>

<<<<<<< HEAD
=======
<div class="alert alert-block">
  <strong>Warning!</strong> Some versions of ec2-bundle-vol silently
ignore all .pem and .gpg files during the bundling of the AMI, which can
cause problems on some systems, for example Ubuntu. You may want to
customize the bundle volume command with `bundle_vol_command` to include
those files (see the `--no-filter` option of `ec2-bundle-vol`).
</div>

## AMI Name Variables

The AMI name specified by the `ami_name` configuration variable is actually
treated as a [configuration template](/docs/templates/configuration-templates.html).
Packer provides a set of variables that it will replace
within the AMI name. This helps ensure the AMI name is unique, as AWS requires.

The available variables are shown below:

* `CreateTime` - This will be replaced with the Unix timestamp of when
  the AMI was built.

>>>>>>> 8a0914e0
## Custom Bundle Commands

A lot of the process required for creating an instance-store backed AMI
involves commands being run on the actual source instance. Specifically, the
`ec2-bundle-vol` and `ec2-upload-bundle` commands must be used to bundle
the root filesystem and upload it, respectively.

Each of these commands have a lot of available flags. Instead of exposing each
possible flag as a template configuration option, the instance-store AMI
builder for Packer lets you customize the entire command used to bundle
and upload the AMI.

These are configured with `bundle_vol_command` and `bundle_upload_command`.
Both of these configurations are
[configuration templates](/docs/templates/configuration-templates.html)
and have support for their own set of template variables.

### Bundle Volume Command

The default value for `bundle_vol_command` is shown below. It is split
across multiple lines for convenience of reading. The bundle volume command
is responsible for executing `ec2-bundle-vol` in order to store and image
of the root filesystem to use to create the AMI.

```
sudo -n ec2-bundle-vol \
	-k {{.KeyPath}}  \
	-u {{.AccountId}} \
	-c {{.CertPath}} \
	-r {{.Architecture}} \
	-e {{.PrivatePath}} \
	-d {{.Destination}} \
	-p {{.Prefix}} \
	--batch
```

The available template variables should be self-explanatory based on the
parameters they're used to satisfy the `ec2-bundle-vol` command.

### Bundle Upload Command

The default value for `bundle_upload_command` is shown below. It is split
across multiple lines for convenience of reading. The bundle upload command
is responsible for taking the bundled volume and uploading it to S3.

```
sudo -n ec2-upload-bundle \
	-b {{.BucketName}} \
	-m {{.ManifestPath}} \
	-a {{.AccessKey}} \
	-s {{.SecretKey}} \
	-d {{.BundleDirectory}} \
	--batch \
	--retry
```

The available template variables should be self-explanatory based on the
parameters they're used to satisfy the `ec2-upload-bundle` command.<|MERGE_RESOLUTION|>--- conflicted
+++ resolved
@@ -151,29 +151,6 @@
 will look for.
 </div>
 
-<<<<<<< HEAD
-=======
-<div class="alert alert-block">
-  <strong>Warning!</strong> Some versions of ec2-bundle-vol silently
-ignore all .pem and .gpg files during the bundling of the AMI, which can
-cause problems on some systems, for example Ubuntu. You may want to
-customize the bundle volume command with `bundle_vol_command` to include
-those files (see the `--no-filter` option of `ec2-bundle-vol`).
-</div>
-
-## AMI Name Variables
-
-The AMI name specified by the `ami_name` configuration variable is actually
-treated as a [configuration template](/docs/templates/configuration-templates.html).
-Packer provides a set of variables that it will replace
-within the AMI name. This helps ensure the AMI name is unique, as AWS requires.
-
-The available variables are shown below:
-
-* `CreateTime` - This will be replaced with the Unix timestamp of when
-  the AMI was built.
-
->>>>>>> 8a0914e0
 ## Custom Bundle Commands
 
 A lot of the process required for creating an instance-store backed AMI
@@ -213,6 +190,14 @@
 The available template variables should be self-explanatory based on the
 parameters they're used to satisfy the `ec2-bundle-vol` command.
 
+<div class="alert alert-block">
+  <strong>Warning!</strong> Some versions of ec2-bundle-vol silently
+ignore all .pem and .gpg files during the bundling of the AMI, which can
+cause problems on some systems, such as Ubuntu. You may want to
+customize the bundle volume command to include those files (see the
+<code>--no-filter</code> option of ec2-bundle-vol).
+</div>
+
 ### Bundle Upload Command
 
 The default value for `bundle_upload_command` is shown below. It is split
