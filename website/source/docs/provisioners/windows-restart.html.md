--- conflicted
+++ resolved
@@ -37,15 +37,8 @@
 
 Optional parameters:
 
-<<<<<<< HEAD
 -   `restart_command` (string) - The command to execute to initiate the
     restart. By default this is `shutdown /r /f /t 0 /c "packer restart"`.
-=======
-- `restart_command` (string) - The command to execute to initiate the
-    restart. By default this is `shutdown /r /c "packer restart" /t 5 && net
-    stop winrm`. A key action of this is to stop WinRM so that Packer can
-    detect it is rebooting.
->>>>>>> 747bee35
 
 - `restart_check_command` (string) - A command to execute to check if the
     restart succeeded. This will be done in a loop.
