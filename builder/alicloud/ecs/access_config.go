package ecs

import (
	"fmt"
	"os"
	"time"

	"github.com/hashicorp/packer/version"

	"github.com/aliyun/alibaba-cloud-sdk-go/sdk/errors"

	"github.com/aliyun/alibaba-cloud-sdk-go/services/ecs"
	"github.com/hashicorp/packer/template/interpolate"
)

// Config of alicloud
type AlicloudAccessConfig struct {
	AlicloudAccessKey      string `mapstructure:"access_key"`
	AlicloudSecretKey      string `mapstructure:"secret_key"`
	AlicloudRegion         string `mapstructure:"region"`
	AlicloudSkipValidation bool   `mapstructure:"skip_region_validation"`
	SecurityToken          string `mapstructure:"security_token"`

	client *ecs.Client

	// waitFor request
	WaitForInstanceId  string
	WaitForStatus      string
	WaitForAllocatedId string
	WaitForDiskId      string
	WaitForSnapshotId  string
	WaitForImageId     string
	WaitForVpcId       string
	WaitForVSwitchId   string
	WaitForTimeout     int
}

const Packer = "HashiCorp-Packer"

// Client for AlicloudClient
func (c *AlicloudAccessConfig) Client() (*ecs.Client, error) {
	if c.client != nil {
		return c.client, nil
	}
	if c.SecurityToken == "" {
		c.SecurityToken = os.Getenv("SECURITY_TOKEN")
	}

	client, err := ecs.NewClientWithStsToken(c.AlicloudRegion, c.AlicloudAccessKey,
		c.AlicloudSecretKey, c.SecurityToken)
	if err != nil {
		return nil, err
	}

	client.AppendUserAgent(Packer, version.FormattedVersion())
	c.client = client

	return c.client, nil
}

func (c *AlicloudAccessConfig) Prepare(ctx *interpolate.Context) []error {
	var errs []error
	if err := c.Config(); err != nil {
		errs = append(errs, err)
	}

	if c.AlicloudRegion == "" {
		c.AlicloudRegion = os.Getenv("ALICLOUD_REGION")
	}

	if c.AlicloudRegion == "" {
<<<<<<< HEAD
		errs = append(errs, fmt.Errorf("ALICLOUD_REGION must be set in template file or environment variables. "))
=======
		errs = append(errs, fmt.Errorf("region option or ALICLOUD_REGION must be provided in template file or environment variables."))
>>>>>>> a190c810
	}

	if len(errs) > 0 {
		return errs
	}

	return nil
}

func (c *AlicloudAccessConfig) Config() error {
	if c.AlicloudAccessKey == "" {
		c.AlicloudAccessKey = os.Getenv("ALICLOUD_ACCESS_KEY")
	}
	if c.AlicloudSecretKey == "" {
		c.AlicloudSecretKey = os.Getenv("ALICLOUD_SECRET_KEY")
	}
	if c.AlicloudAccessKey == "" || c.AlicloudSecretKey == "" {
		return fmt.Errorf("ALICLOUD_ACCESS_KEY and ALICLOUD_SECRET_KEY must be set in template file or environment variables.")
	}
	return nil

}

func (c *AlicloudAccessConfig) ValidateRegion(region string) error {

	supportedRegions, err := c.getSupportedRegions()
	if err != nil {
		return err
	}

	for _, supportedRegion := range supportedRegions {
		if region == supportedRegion {
			return nil
		}
	}

	return fmt.Errorf("Not a valid alicloud region: %s", region)
}

func (c *AlicloudAccessConfig) getSupportedRegions() ([]string, error) {
	client, err := c.Client()
	if err != nil {
		return nil, err
	}

	regionsRequest := ecs.CreateDescribeRegionsRequest()

	regionsResponse, err := client.DescribeRegions(regionsRequest)
	if err != nil {
		return nil, err
	}

	validRegions := make([]string, len(regionsResponse.Regions.Region))
	for _, valid := range regionsResponse.Regions.Region {
		validRegions = append(validRegions, valid.RegionId)
	}

	return validRegions, nil
}

func WaitForExpected(response func() interface{}, evaluator func(interface{}) interface{}, timeout int) error {

	if timeout <= 0 {
		timeout = 60
	}
	for {
		if resp := response(); resp != nil {
			evaluate := evaluator(resp)
			eval, ok := evaluate.(bool)
			if !ok {
				return fmt.Errorf("evaluator failed : %s", resp)
			}
			if eval {
				break
			}
		}
		timeout := timeout - 5
		if timeout <= 0 {
			return fmt.Errorf("Timeout ")
		}
		time.Sleep(5 * time.Second)
	}
	return nil
}

func (c *AlicloudAccessConfig) DescribeInstances() interface{} {

	if err := c.Config(); err != nil {
		return err
	}
	client, err := c.Client()
	if err != nil {
		return err
	}

	describeInstancesReq := ecs.CreateDescribeInstancesRequest()

	describeInstancesReq.InstanceIds = "[\"" + c.WaitForInstanceId + "\"]"
	response, err := client.DescribeInstances(describeInstancesReq)
	if err != nil {
		return fmt.Errorf("describe failed: %s", err)
	}
	return response
}

func (c *AlicloudAccessConfig) EvaluatorInstance(response interface{}) interface{} {

	instancesResp, ok := response.(*ecs.DescribeInstancesResponse)
	if !ok {
		return response
	}
	instances := instancesResp.Instances.Instance
	for _, instance := range instances {
		if c.WaitForStatus == instance.Status {
			return true
		}
	}
	return false
}

func (c *AlicloudAccessConfig) DeleteInstance() interface{} {

	if err := c.Config(); err != nil {
		return err
	}
	client, err := c.Client()
	if err != nil {
		return err
	}

	deleteInstanceReq := ecs.CreateDeleteInstanceRequest()

	deleteInstanceReq.InstanceId = c.WaitForInstanceId
	deleteInstanceReq.Force = "true"
	if _, err := client.DeleteInstance(deleteInstanceReq); err != nil {
		return err
	}
	return true
}

func (c *AlicloudAccessConfig) EvaluatorDeleteInstance(response interface{}) interface{} {

	e, ok := response.(errors.Error)
	if !ok {
		if _, ok := response.(bool); ok {
			return true
		}
	}
	if e.ErrorCode() == "IncorrectInstanceStatus.Initializing" {
		return false
	}
	return response
}

func (c *AlicloudAccessConfig) DescribeEipAddresses() interface{} {

	if err := c.Config(); err != nil {
		return err
	}
	client, err := c.Client()
	if err != nil {
		return err
	}

	describeEipAddressesReq := ecs.CreateDescribeEipAddressesRequest()

	describeEipAddressesReq.RegionId = c.AlicloudRegion
	describeEipAddressesReq.AllocationId = c.WaitForAllocatedId
	response, err := client.DescribeEipAddresses(describeEipAddressesReq)
	if err != nil {
		return fmt.Errorf("describe failed: %s", err)
	}
	if len(response.EipAddresses.EipAddress) == 0 {
		return fmt.Errorf("Not found ")
	}
	return response
}

func (c *AlicloudAccessConfig) EvaluatorEipAddress(response interface{}) interface{} {

	eipAddressesResp, ok := response.(*ecs.DescribeEipAddressesResponse)
	if !ok {
		return response
	}
	eipAddresses := eipAddressesResp.EipAddresses.EipAddress
	for _, eipAddress := range eipAddresses {
		if c.WaitForStatus == eipAddress.Status {
			return true
		}
	}
	return false
}

func (c *AlicloudAccessConfig) DescribeVpcs() interface{} {

	if err := c.Config(); err != nil {
		return err
	}
	client, err := c.Client()
	if err != nil {
		return err
	}

	describeVpcsReq := ecs.CreateDescribeVpcsRequest()

	describeVpcsReq.RegionId = c.AlicloudRegion
	describeVpcsReq.VpcId = c.WaitForVpcId
	response, err := client.DescribeVpcs(describeVpcsReq)
	if err != nil {
		return fmt.Errorf("describe failed: %s", err)
	}
	return response
}

func (c *AlicloudAccessConfig) EvaluatorVpcs(response interface{}) interface{} {

	vpcsResp, ok := response.(*ecs.DescribeVpcsResponse)
	if !ok {
		return response
	}
	vpcs := vpcsResp.Vpcs.Vpc
	if len(vpcs) > 0 {
		for _, vpc := range vpcs {
			if c.WaitForStatus == vpc.Status {
				return true
			}
		}
	}
	return false
}

func (c *AlicloudAccessConfig) DescribeVSwitches() interface{} {

	if err := c.Config(); err != nil {
		return err
	}
	client, err := c.Client()
	if err != nil {
		return err
	}

	describeVSwitchesReq := ecs.CreateDescribeVSwitchesRequest()

	describeVSwitchesReq.VpcId = c.WaitForVpcId
	describeVSwitchesReq.VSwitchId = c.WaitForVSwitchId
	response, err := client.DescribeVSwitches(describeVSwitchesReq)
	if err != nil {
		return fmt.Errorf("describe failed: %s", err)
	}
	return response
}

func (c *AlicloudAccessConfig) EvaluatorVSwitches(response interface{}) interface{} {

	vSwitchesResp, ok := response.(*ecs.DescribeVSwitchesResponse)
	if !ok {
		return response
	}
	vSwitches := vSwitchesResp.VSwitches.VSwitch
	if len(vSwitches) > 0 {
		for _, vSwitch := range vSwitches {
			if c.WaitForStatus == vSwitch.Status {
				return true
			}
		}
	}
	return false
}

func (c *AlicloudAccessConfig) DescribeImages() interface{} {

	if err := c.Config(); err != nil {
		return err
	}
	client, err := c.Client()
	if err != nil {
		return err
	}

	describeImagesReq := ecs.CreateDescribeImagesRequest()

	describeImagesReq.ImageId = c.WaitForImageId
	describeImagesReq.RegionId = c.AlicloudRegion
	describeImagesReq.Status = "Creating"
	response, err := client.DescribeImages(describeImagesReq)
	if err != nil {
		return fmt.Errorf("describe failed: %s", err)
	}
	images := response.Images.Image
	if images == nil || len(images) == 0 {
		describeImagesReq.Status = "Available"
		resp, err := client.DescribeImages(describeImagesReq)
		if err == nil && len(resp.Images.Image) == 1 {
			return true
		}
		return fmt.Errorf("describe failed: %s", err)
	}
	return response
}

func (c *AlicloudAccessConfig) EvaluatorImages(response interface{}) interface{} {

	imagesResp, ok := response.(*ecs.DescribeImagesResponse)
	if !ok {
		if _, ok := response.(bool); ok {
			return true
		}
		return response
	}
	images := imagesResp.Images.Image
	for _, image := range images {
		if image.Progress == "100%" {
			return true
		}
	}
	return false
}

func (c *AlicloudAccessConfig) DescribeSnapshots() interface{} {

	if err := c.Config(); err != nil {
		return err
	}
	client, err := c.Client()
	if err != nil {
		return err
	}

	describeSnapshotsReq := ecs.CreateDescribeSnapshotsRequest()

	describeSnapshotsReq.RegionId = c.AlicloudRegion
	describeSnapshotsReq.SnapshotIds = c.WaitForSnapshotId
	response, err := client.DescribeSnapshots(describeSnapshotsReq)
	if err != nil {
		return fmt.Errorf("describe failed: %s", err)
	}
	snapshots := response.Snapshots.Snapshot
	if snapshots == nil || len(snapshots) == 0 {
		return fmt.Errorf("Not found snapshot ")
	}
	return response
}

func (c *AlicloudAccessConfig) EvaluatorSnapshots(response interface{}) interface{} {

	snapshotsResp, ok := response.(*ecs.DescribeSnapshotsResponse)
	if !ok {
		return response
	}
	snapshots := snapshotsResp.Snapshots.Snapshot
	for _, snapshot := range snapshots {
		if snapshot.Progress == "100%" {
			return true
		}
	}
	return false
}

func (c *AlicloudAccessConfig) DescribeDisks() interface{} {

	if err := c.Config(); err != nil {
		return err
	}
	client, err := c.Client()
	if err != nil {
		return err
	}

	describeDisksReq := ecs.CreateDescribeDisksRequest()

	describeDisksReq.RegionId = c.AlicloudRegion
	describeDisksReq.DiskIds = c.WaitForDiskId
	response, err := client.DescribeDisks(describeDisksReq)
	if err != nil {
		return fmt.Errorf("describe failed: %s", err)
	}
	disks := response.Disks.Disk
	if disks == nil || len(disks) == 0 {
		return fmt.Errorf("Not found disk ")
	}
	return response
}

func (c *AlicloudAccessConfig) EvaluatorDisks(response interface{}) interface{} {

	disksResp, ok := response.(*ecs.DescribeDisksResponse)
	if !ok {
		return response
	}
	disks := disksResp.Disks.Disk
	for _, disk := range disks {
		if c.WaitForStatus == disk.Status {
			return true
		}
	}
	return false
}<|MERGE_RESOLUTION|>--- conflicted
+++ resolved
@@ -69,11 +69,7 @@
 	}
 
 	if c.AlicloudRegion == "" {
-<<<<<<< HEAD
-		errs = append(errs, fmt.Errorf("ALICLOUD_REGION must be set in template file or environment variables. "))
-=======
 		errs = append(errs, fmt.Errorf("region option or ALICLOUD_REGION must be provided in template file or environment variables."))
->>>>>>> a190c810
 	}
 
 	if len(errs) > 0 {
