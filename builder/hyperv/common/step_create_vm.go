package common

import (
	"context"
	"fmt"
	"log"
	"path/filepath"
	"strings"

	"github.com/hashicorp/packer/helper/multistep"
	"github.com/hashicorp/packer/packer"
)

// This step creates the actual virtual machine.
//
// Produces:
//   VMName string - The name of the VM
type StepCreateVM struct {
	VMName                         string
	SwitchName                     string
	HarddrivePath                  string
	RamSize                        uint
	DiskSize                       uint
	Generation                     uint
	Cpu                            uint
	EnableMacSpoofing              bool
	EnableDynamicMemory            bool
	EnableSecureBoot               bool
	EnableVirtualizationExtensions bool
	AdditionalDiskSize             []uint
	DifferencingDisk               bool
<<<<<<< HEAD
	MacAddress                     string
=======
	SkipExport                     bool
	OutputDir                      string
>>>>>>> ba518637
}

func (s *StepCreateVM) Run(_ context.Context, state multistep.StateBag) multistep.StepAction {
	driver := state.Get("driver").(Driver)
	ui := state.Get("ui").(packer.Ui)
	ui.Say("Creating virtual machine...")

	path := state.Get("packerTempDir").(string)

	// Determine if we even have an existing virtual harddrive to attach
	harddrivePath := ""
	if harddrivePathRaw, ok := state.GetOk("iso_path"); ok {
		extension := strings.ToLower(filepath.Ext(harddrivePathRaw.(string)))
		if extension == ".vhd" || extension == ".vhdx" {
			harddrivePath = harddrivePathRaw.(string)
		} else {
			log.Println("No existing virtual harddrive, not attaching.")
		}
	} else {
		log.Println("No existing virtual harddrive, not attaching.")
	}

	vhdPath := state.Get("packerVhdTempDir").(string)

	// inline vhd path if export is skipped
	if s.SkipExport {
		vhdPath = filepath.Join(s.OutputDir, "Virtual Hard Disks")
	}

	// convert the MB to bytes
	ramSize := int64(s.RamSize * 1024 * 1024)
	diskSize := int64(s.DiskSize * 1024 * 1024)

	err := driver.CreateVirtualMachine(s.VMName, path, harddrivePath, vhdPath, ramSize, diskSize, s.SwitchName, s.Generation, s.DifferencingDisk)
	if err != nil {
		err := fmt.Errorf("Error creating virtual machine: %s", err)
		state.Put("error", err)
		ui.Error(err.Error())
		return multistep.ActionHalt
	}

	err = driver.SetVirtualMachineCpuCount(s.VMName, s.Cpu)
	if err != nil {
		err := fmt.Errorf("Error setting virtual machine cpu count: %s", err)
		state.Put("error", err)
		ui.Error(err.Error())
		return multistep.ActionHalt
	}

	err = driver.SetVirtualMachineDynamicMemory(s.VMName, s.EnableDynamicMemory)
	if err != nil {
		err := fmt.Errorf("Error setting virtual machine dynamic memory: %s", err)
		state.Put("error", err)
		ui.Error(err.Error())
		return multistep.ActionHalt
	}

	if s.EnableMacSpoofing {
		err = driver.SetVirtualMachineMacSpoofing(s.VMName, s.EnableMacSpoofing)
		if err != nil {
			err := fmt.Errorf("Error setting virtual machine mac spoofing: %s", err)
			state.Put("error", err)
			ui.Error(err.Error())
			return multistep.ActionHalt
		}
	}

	if s.Generation == 2 {
		err = driver.SetVirtualMachineSecureBoot(s.VMName, s.EnableSecureBoot)
		if err != nil {
			err := fmt.Errorf("Error setting secure boot: %s", err)
			state.Put("error", err)
			ui.Error(err.Error())
			return multistep.ActionHalt
		}
	}

	if s.EnableVirtualizationExtensions {
		//This is only supported on Windows 10 and Windows Server 2016 onwards
		err = driver.SetVirtualMachineVirtualizationExtensions(s.VMName, s.EnableVirtualizationExtensions)
		if err != nil {
			err := fmt.Errorf("Error setting virtual machine virtualization extensions: %s", err)
			state.Put("error", err)
			ui.Error(err.Error())
			return multistep.ActionHalt
		}
	}

	if len(s.AdditionalDiskSize) > 0 {
		for index, size := range s.AdditionalDiskSize {
			diskSize := int64(size * 1024 * 1024)
			diskFile := fmt.Sprintf("%s-%d.vhdx", s.VMName, index)
			err = driver.AddVirtualMachineHardDrive(s.VMName, vhdPath, diskFile, diskSize, "SCSI")
			if err != nil {
				err := fmt.Errorf("Error creating and attaching additional disk drive: %s", err)
				state.Put("error", err)
				ui.Error(err.Error())
				return multistep.ActionHalt
			}
		}
	}

	if s.MacAddress != "" {
		err = driver.SetVmNetworkAdapterMacAddress(s.VMName, s.MacAddress)
		if err != nil {
			err := fmt.Errorf("Error setting MAC address: %s", err)
			state.Put("error", err)
			ui.Error(err.Error())
			return multistep.ActionHalt
		}
	}

	// Set the final name in the state bag so others can use it
	state.Put("vmName", s.VMName)

	return multistep.ActionContinue
}

func (s *StepCreateVM) Cleanup(state multistep.StateBag) {
	if s.VMName == "" {
		return
	}

	driver := state.Get("driver").(Driver)
	ui := state.Get("ui").(packer.Ui)
	ui.Say("Unregistering and deleting virtual machine...")

	err := driver.DeleteVirtualMachine(s.VMName)
	if err != nil {
		ui.Error(fmt.Sprintf("Error deleting virtual machine: %s", err))
	}
}<|MERGE_RESOLUTION|>--- conflicted
+++ resolved
@@ -29,12 +29,9 @@
 	EnableVirtualizationExtensions bool
 	AdditionalDiskSize             []uint
 	DifferencingDisk               bool
-<<<<<<< HEAD
 	MacAddress                     string
-=======
 	SkipExport                     bool
 	OutputDir                      string
->>>>>>> ba518637
 }
 
 func (s *StepCreateVM) Run(_ context.Context, state multistep.StateBag) multistep.StepAction {
